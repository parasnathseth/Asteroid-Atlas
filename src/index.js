--- conflicted
+++ resolved
@@ -47,7 +47,6 @@
   atmOpacity: { value: 0.7 },
   atmPowFactor: { value: 4.1 },
   atmMultiplier: { value: 9.5 },
-<<<<<<< HEAD
   // lighting params
   ambientIntensity: 0.6, // ambient light intensity
   hemisphereIntensity: 0.4, // hemisphere light intensity
@@ -61,7 +60,6 @@
   showDebugGrid: true,
   targetLat: 40.7128, // New York by default
   targetLon: -74.0060
-=======
   
   // Asteroid impact parameters
   asteroidSize: 100, // Size in meters (1m to 1500m = 1.5km)
@@ -69,7 +67,6 @@
   
   // Orbital paths parameters
   showOrbitalPaths: true,
->>>>>>> 63cafa05
 }
 
 
@@ -220,7 +217,6 @@
 
     scene.add(this.group)
 
-<<<<<<< HEAD
     // Initialize coordinate mapping system
     this.initCoordinateSystem()
 
@@ -229,13 +225,11 @@
     
     // Run coordinate mapping test in console
     testCoordinateMapping()
-=======
     // Add mouse double-click event listener for asteroid impacts
     renderer.domElement.addEventListener('dblclick', (event) => this.onMouseClick(event))
 
     // Load and create asteroid orbital paths
     await this.createOrbitalPaths()
->>>>>>> 63cafa05
 
     // meshphysical.glsl.js is the shader used by MeshStandardMaterial: https://github.com/mrdoob/three.js/blob/dev/src/renderers/shaders/ShaderLib/meshphysical.glsl.js
     // shadowing of clouds, from https://discourse.threejs.org/t/how-to-cast-shadows-from-an-outer-sphere-to-an-inner-sphere/53732/6
@@ -342,7 +336,6 @@
     gui.add(params.atmPowFactor, "value", 0.0, 20.0, 0.1).name("atmPowFactor")
     gui.add(params.atmMultiplier, "value", 0.0, 20.0, 0.1).name("atmMultiplier")
 
-<<<<<<< HEAD
     // Coordinate system controls
     const coordFolder = gui.addFolder('Coordinate System')
     coordFolder.add(params, "showLocationMarkers").onChange((val) => {
@@ -381,7 +374,6 @@
     })
     
     coordFolder.open()
-=======
     // Add asteroid impact controls
     const asteroidFolder = gui.addFolder('Asteroid Impact')
     asteroidFolder.add(params, 'asteroidSize', 1, 1500).name('Size (meters)')
@@ -396,7 +388,6 @@
       });
     })
     orbitalFolder.open()
->>>>>>> 63cafa05
 
     // Stats - show fps
     this.stats1 = new Stats()
